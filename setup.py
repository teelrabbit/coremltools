--- conflicted
+++ resolved
@@ -10,11 +10,7 @@
     long_description = f.read()
 
 setup(name='coremltools',
-<<<<<<< HEAD
-    version='0.3.0',
-=======
     version='0.5.1',
->>>>>>> 622391e9
     description='Community Tools for CoreML',
     long_description=long_description,
     author='Apple Inc.',
